--- conflicted
+++ resolved
@@ -1,16 +1,11 @@
-<?xml version="1.0" encoding="utf-8"?>
-<package>
-  <metadata schemaVersion="2">
-    <id>Codaxy.WkHtmlToPdf</id>    
-<<<<<<< HEAD
-    <title>Codaxy WKHtmlToPdf C# wrapper</title>
-    <version>0.5.2</version>
-=======
-    <title>Codaxy WkHtmlToPdf C# wrapper</title>
-    <version>0.5.1</version>
->>>>>>> 316fc9a8
-    <authors>Codaxy</authors>
-    <description>Convert HTML to PDF using wkhtmltopdf and C#</description>
-	<projectUrl>https://github.com/codaxy/wkhtmltopdf</projectUrl>	
-   </metadata>
+<?xml version="1.0" encoding="utf-8"?>
+<package>
+  <metadata schemaVersion="2">
+    <id>Codaxy.WkHtmlToPdf</id>    
+    <title>Codaxy WkHtmlToPdf C# wrapper</title>
+    <version>0.5.2</version>
+    <authors>Codaxy</authors>
+    <description>Convert HTML to PDF using wkhtmltopdf and C#</description>
+	<projectUrl>https://github.com/codaxy/wkhtmltopdf</projectUrl>	
+   </metadata>
 </package>